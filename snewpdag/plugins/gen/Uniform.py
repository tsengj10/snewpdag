"""
Uniform - generate a constant rate of events to add to a TimeSeries or TimeHist
Arguments:
  field:  name of field. Must be TimeSeries or TimeHist. Modified in place.
  rate:  number of events per second
  start:  starting time (seconds) of the generator.
  duration (optional, default 10s):  length of time (seconds) for generation.
    If feeding a TimeSeries, then use this to get maximum time.
    If feeding a TimeHist, use the shorter of this or TimeHist duration.
"""
import logging
import numpy as np

from snewpdag.dag import Node
from snewpdag.dag.lib import ns_per_second
from snewpdag.values import TimeSeries, TimeHist

class Uniform (Node):
  def __init__(self, field, rate, tmin = 0, tmax = 10, **kwargs):
    self.field = field
    self.rate = rate
    self.tmin = tmin
    self.tmax = tmax
    self.duration = kwargs.pop('duration', 10.0)
    super().__init__(**kwargs)

  def alert(self, data):
    if self.field in data:
      v = data[self.field]
<<<<<<< HEAD
      dt = self.duration
      if isinstance(v, TimeHist):
        if dt <= 0.0 or dt > v.duration:
          #dt = v.duration # use full duration
          # actually, we have a simpler way of generating in this case
          # (TimeHist, over whole range), adding Poisson fluctuations
          # to each bin
          mu = self.rate * v.duration / v.nbins
          v.bins += Node.rng.poisson(mu, v.nbins)
          return True
      elif not isinstance(v, TimeSeries):
=======
      if self.tmax > self.duration:
        self.tmax = self.duration
      if self.tmin < 0:
        self.tmin = 0
      if not isinstance(v, TimeHist) and not isinstance(v, TimeSeries):
>>>>>>> 70747339
        return False # v is neither TimeHist nor TimeSeries
      mean = (self.tmax - self.tmin) * self.rate # mean number of events in the time span
      nev = Node.rng.poisson(mean) # Poisson fluctuations around mean
      u = Node.rng.integers(self.tmin * ns_per_second, self.tmax * ns_per_second, size=nev, dtype=np.int64)
      v.add_offsets(u)
      return True
    else:
      return False<|MERGE_RESOLUTION|>--- conflicted
+++ resolved
@@ -27,25 +27,23 @@
   def alert(self, data):
     if self.field in data:
       v = data[self.field]
-<<<<<<< HEAD
-      dt = self.duration
-      if isinstance(v, TimeHist):
-        if dt <= 0.0 or dt > v.duration:
-          #dt = v.duration # use full duration
-          # actually, we have a simpler way of generating in this case
-          # (TimeHist, over whole range), adding Poisson fluctuations
-          # to each bin
-          mu = self.rate * v.duration / v.nbins
-          v.bins += Node.rng.poisson(mu, v.nbins)
-          return True
-      elif not isinstance(v, TimeSeries):
-=======
+      # TODO: need to fix this when TimeHist/TimeSeries have common base
+      #dt = self.duration
+      #if isinstance(v, TimeHist):
+      #  if dt <= 0.0 or dt > v.duration:
+      #    #dt = v.duration # use full duration
+      #    # actually, we have a simpler way of generating in this case
+      #    # (TimeHist, over whole range), adding Poisson fluctuations
+      #    # to each bin
+      #    mu = self.rate * v.duration / v.nbins
+      #    v.bins += Node.rng.poisson(mu, v.nbins)
+      #    return True
+      #elif not isinstance(v, TimeSeries):
       if self.tmax > self.duration:
         self.tmax = self.duration
       if self.tmin < 0:
         self.tmin = 0
       if not isinstance(v, TimeHist) and not isinstance(v, TimeSeries):
->>>>>>> 70747339
         return False # v is neither TimeHist nor TimeSeries
       mean = (self.tmax - self.tmin) * self.rate # mean number of events in the time span
       nev = Node.rng.poisson(mean) # Poisson fluctuations around mean
