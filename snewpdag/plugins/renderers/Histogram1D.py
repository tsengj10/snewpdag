--- conflicted
+++ resolved
@@ -1,6 +1,5 @@
 """
 1D Histogram renderer
-
 Configuration options:
   title:  histogram title (top of plot)
   xlabel:  x axis label
@@ -8,15 +7,9 @@
   filename:  output filename, with fields
              {0} renderer name
              {1} count index, starting from 0
-<<<<<<< HEAD
-             {2} id from update data (default 0 if no such field)
+             {2} burst_id from update data (default 0 if no such field)
   true_dist: true distance if needed (used for Gaussian fitting comparisons)
-=======
-             {2} burst_id from update data (default 0 if no such field)
->>>>>>> af2b892e
-
 Might be nice to allow options to be configured here as well.
-
 Input data:
   action - only respond to 'report'
   burst_id - burst identifier
@@ -102,4 +95,4 @@
     else:
       self.render(burst_id, d['xlow'], d['xhigh'], d['bins'])
 
-    return True
+    return True