
from .Histogram1D import Histogram1D
from .TimeProfile import TimeProfile

from .Skymap import Skymap
from .FitsSkymap import FitsSkymap
from .Mollview import Mollview

from .DistErrPlot import DistErrPlot
from .ScatterPlot import ScatterPlot

<<<<<<< HEAD
from .Hist1D import Hist1D
=======
from .PickleOutput import PickleOutput
>>>>>>> 847e7584
<|MERGE_RESOLUTION|>--- conflicted
+++ resolved
@@ -9,8 +9,5 @@
 from .DistErrPlot import DistErrPlot
 from .ScatterPlot import ScatterPlot
 
-<<<<<<< HEAD
 from .Hist1D import Hist1D
-=======
 from .PickleOutput import PickleOutput
->>>>>>> 847e7584
