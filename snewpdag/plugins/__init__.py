--- conflicted
+++ resolved
@@ -17,13 +17,9 @@
 
 from .SeriesBinner import SeriesBinner
 from .BinnedAccumulator import BinnedAccumulator
-<<<<<<< HEAD
-from .ActionFilter import ActionFilter
-=======
 from .ActionFilter import ActionFilter
 
 from .ValidateKey import ValidateKey
 from .ValidateKeyType import ValidateKeyType
 from .ValidateListType import ValidateListType
-from .ValidateSort import ValidateSort
->>>>>>> 7764cf54
+from .ValidateSort import ValidateSort